package disassembler

import (
	"fmt"
	"github.com/newhook/6502/cpu"
	"strings"
)

const maxMemory = 0xffff

type Location struct {
	PC           uint16
	Value        uint8
	OperandBytes []byte
	Inst         *Instruction
}

func (l Location) instruction() string {
	if l.Inst == nil {
		return fmt.Sprintf("$%04X: db $%02X        ; Invalid opcode\n", l.PC, l.Value)
	}
	operand := l.Inst.Mode.FormatOperand(l.OperandBytes)
	if operand == "" {
		return l.Inst.Name
	}

	// Special case for relative addressing - update target address based on PC
	if l.Inst.Mode == Relative {
		offset := int8(l.OperandBytes[0])
		target := l.PC + 2 + uint16(offset)
		return fmt.Sprintf("%s $%04X", l.Inst.Name, target)
	}

	return fmt.Sprintf("%s %s", l.Inst.Name, operand)
}

func (l Location) Size() int {
	if l.Inst == nil {
		return 1
	}
	return 1 + l.Inst.Mode.GetOperandBytes()
}

func (l Location) String() string {
	var operandCount int
	if l.Inst != nil {
		operandCount = l.Inst.Mode.GetOperandBytes()
	}

	// Format the hex dump
	var hexDump string
	if operandCount == 0 {
		hexDump = fmt.Sprintf("%02X", l.Value)
	} else if operandCount == 1 {
		hexDump = fmt.Sprintf("%02X %02X", l.Value, l.OperandBytes[0])
	} else {
		hexDump = fmt.Sprintf("%02X %02X %02X", l.Value, l.OperandBytes[0], l.OperandBytes[1])
	}

	return fmt.Sprintf("$%04X: %-8s  %s", l.PC, hexDump, l.instruction())
}

// Decode takes an opcode and returns the corresponding instruction
func Decode(opcode byte) (Instruction, bool) {
	instruction, exists := instructionSet[opcode]
	return instruction, exists
}

func DisassembleInstructions(memory cpu.MemoryBus) []Location {
	pc := 0
	endAddr := maxMemory

	var rows []Location
	for pc < endAddr {
		loc := disassembleLocation(memory, pc)
		rows = append(rows, loc)
		pc += loc.Size()
	}

	return rows
}

// DisassembleMemory disassembles a range of memory starting at the given address
func DisassembleMemory(memory cpu.MemoryBus, startAddr int, length int) string {
	var out strings.Builder
	pc := startAddr
	endAddr := startAddr + length

	for pc < endAddr {
		loc := disassembleLocation(memory, pc)
		out.WriteString(loc.String())
		out.WriteString("\n")
		pc += loc.Size()
	}

	return out.String()
}

func disassembleLocation(memory cpu.MemoryBus, pc int) Location {
	// Get opcode
	opcode := memory.Read(uint16(pc))
	l := Location{PC: uint16(pc), Value: opcode}

	// Decode instruction
	inst, exists := instructionSet[opcode]
	if !exists {
		// Handle invalid opcode
		return l
	}

	// Get operand bytes based on addressing mode
	operandCount := inst.Mode.GetOperandBytes()

	// Bounds check
	if pc+operandCount >= maxMemory {
		return l
		//row := fmt.Sprintf("$%04X: db $%02X        ; Incomplete instruction\n", pc, opcode)
		//return pc, row
	}
	l.Inst = &inst

	// Extract operand bytes
	if operandCount > 0 {
<<<<<<< HEAD
=======
		l.OperandBytes = make([]byte, operandCount)
>>>>>>> d1859330
		for i := 0; i < operandCount; i++ {
			//l.OperandBytes = memory[pc+1 : pc+1+operandCount]
			l.OperandBytes[i] = memory.Read(uint16(pc + 1 + i))
		}
	}

	return l
}

// DisassembleBytes is a convenience function for disassembling a slice of bytes
func DisassembleBytes(bytes cpu.MemoryBus) string {
	return DisassembleMemory(bytes, 0, maxMemory)
}<|MERGE_RESOLUTION|>--- conflicted
+++ resolved
@@ -121,10 +121,7 @@
 
 	// Extract operand bytes
 	if operandCount > 0 {
-<<<<<<< HEAD
-=======
 		l.OperandBytes = make([]byte, operandCount)
->>>>>>> d1859330
 		for i := 0; i < operandCount; i++ {
 			//l.OperandBytes = memory[pc+1 : pc+1+operandCount]
 			l.OperandBytes[i] = memory.Read(uint16(pc + 1 + i))
